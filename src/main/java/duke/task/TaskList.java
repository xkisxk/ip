--- conflicted
+++ resolved
@@ -29,17 +29,11 @@
     }
 
     /**
-<<<<<<< HEAD
      * Finds all tasks that contains the given description or date
      * Allows both MMM DD YYYY and YYYY-MM-DD formats for date
      * Case insensitive
      *
      * @param description description/date of task
-=======
-     * Finds all tasks that contains the given description
-     *
-     * @param description tasks to find
->>>>>>> 8fdef15c
      * @return list of tasks containing that description
      */
     public TaskList findAllTasks(String description) {
@@ -53,7 +47,6 @@
     }
 
     private boolean hasTask(String description, Task task) {
-<<<<<<< HEAD
         // Make search case-insensitive
         String query = description.toLowerCase();
         String date = task.getDateAsFormatted().toLowerCase();
@@ -63,9 +56,6 @@
         boolean hasDate = task.getDate().contains(description) || date.contains(query);
 
         return hasDescription || hasDate;
-=======
-        return task.getDescription().toLowerCase().contains(description.toLowerCase());
->>>>>>> 8fdef15c
     }
 
     /**
